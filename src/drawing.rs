//! # Drawing
//!
//! The `drawing` module provides functionality for drawing shapes and text with multiple styles
//! to the terminal screen.

use super::terminal::{Canvas, Color, Style};
use super::spatial::{Vec2};

use num::cast::ToPrimitive;

/// The set of all characters needed to draw all edges and corners of a variable-length rectangle
/// in the terminal.
#[derive(Debug, Clone)]
pub struct RectCharset {
    pub top: char,
    pub bottom: char,
    pub left: char,
    pub right: char,
    pub top_left: char,
    pub top_right: char,
    pub bottom_left: char,
    pub bottom_right: char,
}

impl RectCharset {
    /// Returns a [RectCharset] for a single-line rectangle.
    ///
    /// # Rectangle
    ///
    /// Using this charset will provide a rectangle that looks like this:
    ///
    /// ```
    /// ┌──────┐
    /// │ruscii│
    /// └──────┘
    /// ```
    pub fn simple_lines() -> RectCharset {
        RectCharset::from("──││┌┐└┘")
    }

    /// Returns a [RectCharset] for a single-line rounded-corner rectangle.
    ///
    /// # Rectangle
    ///
    /// Using this charset will provide a rectangle that looks like this:
    ///
    /// ```
    /// ╭──────╮
    /// │ruscii│
    /// ╰──────╯
    /// ```
    pub fn simple_round_lines() -> RectCharset {
        RectCharset::from("──││╭╮╰╯")
    }

    /// Returns a [RectCharset] for a double-line rectangle.
    ///
    /// # Rectangle
    ///
    /// Using this charset will provide a rectangle that looks like this:
    ///
    /// ```
    /// ╔══════╗
    /// ║ruscii║
    /// ╚══════╝
    /// ```
    pub fn double_lines() -> RectCharset {
        RectCharset::from("══║║╔╗╚╝")
    }
}

impl From<&str> for RectCharset {
    /// A utility function that generates a [RectCharset] from the characters in a `&str`.
    ///
    /// # Panics
    ///
    /// This function will `panic!` if the given `item` is a `&str` of fewer than 8 characters.
    fn from(item: &str) -> Self {
        if item.len() < 8 {
            panic!("Build a RectCharset requires at least 8 characters.");
        }

        let mut chars = item.chars();
        RectCharset {
            top: chars.next().unwrap(),
            bottom: chars.next().unwrap(),
            left: chars.next().unwrap(),
            right: chars.next().unwrap(),
            top_left: chars.next().unwrap(),
            top_right: chars.next().unwrap(),
            bottom_left: chars.next().unwrap(),
            bottom_right: chars.next().unwrap(),
        }
    }
}

<<<<<<< HEAD
/// An interface for types that can be drawn by a [Pencil].
pub trait Drawable {
    fn draw(&self, pencil: Pencil);
}

/// An object that stores several text style options and the [Canvas] to which text and shapes can
/// be written.
///
/// # Options
///
/// - Origin - A [Vec2] on the [Canvas] which becomes the new "origin" for drawn characters. All
///   [Vec2]s subsequently passed to associated functions are relative to this [Vec2]. For example,
///   if the origin is set to (2, 3) and [draw_text()](Pencil::draw_text) is called with position
///   (1, 0), the string will be drawn at (3, 3).
/// - Foreground (character) [Color]
/// - Background [Color]
/// - [Style] (boldness)
///
/// # Examples
///
/// An introductory example using a [Pencil] could be:
///
/// ```rust,no_run
/// # use ruscii::app::{App, State};
/// # use ruscii::terminal::{Window};
/// # use ruscii::drawing::{Pencil};
/// # use ruscii::spatial::{Vec2};
/// #
/// # fn main() {
/// #    let mut app = App::new();
/// #
/// #    app.run(|app_state: &mut State, window: &mut Window| {
/// let mut pencil = Pencil::new(window.canvas_mut());
/// pencil.draw_text("Hello, world!", Vec2::xy(0, 0));
/// #    });
/// # }
/// ```
///
/// Most associated functions return a mutable reference to the function's receiver (`self`),
/// allowing for chaining multiple calls as in the following example.
///
/// From `pong.rs`:
///
/// ```rust,ignore
/// Pencil::new(window.canvas_mut())
///     .draw_text(&format!("FPS: {}", fps_counter.count()), Vec2::xy(0, 0))
///     .set_origin(Vec2::xy((win_size.x - score_msg.len() as i32) / 2, (win_size.y - state.dimension.y) / 2 - 1))
///     .draw_text(score_msg, Vec2::xy(0, 0))
///     .set_origin((win_size - state.dimension) / 2)
///     .draw_rect(&RectCharset::simple_round_lines(), Vec2::zero(), state.dimension)
///     .draw_vline('\'', Vec2::xy(state.dimension.x / 2, 1), state.dimension.y - 2)
///     .set_foreground(Color::Blue)
///     .draw_rect(&RectCharset::double_lines(), state.left_player.position - Vec2::y(PAD_HEIGHT), Vec2::xy(2, PAD_HEIGHT * 2))
///     .set_foreground(Color::Red)
///     .draw_rect(&RectCharset::double_lines(), state.right_player.position - Vec2::y(PAD_HEIGHT), Vec2::xy(2, PAD_HEIGHT * 2))
///     .set_foreground(Color::Yellow)
///     .set_style(Style::Bold)
///     .draw_char('o', state.ball_position);
///```
=======
>>>>>>> 42d71fc1
pub struct Pencil<'a> {
    origin: Vec2,
    foreground: Color,
    background: Color,
    style: Style,
    canvas: &'a mut Canvas,
}

impl<'a> Pencil<'a> {
    /// Constructs a [Pencil] that can write to the given [Canvas].
    pub fn new(canvas: &'a mut Canvas) -> Pencil {
        Pencil {
            origin: Vec2::zero(),
            foreground: canvas.default_element().foreground,
            background: canvas.default_element().background,
            style: canvas.default_element().style,
            canvas,
        }
    }

    fn draw_element(&mut self, position: Vec2, value: char) {
        match self.canvas.elem_mut(position) {
            Some(element) => {
                element.value = value;
                element.foreground = self.foreground;
                element.background = self.background;
                element.style = self.style;
            }
            None => (),
        };
    }

    pub fn origin(&self) -> Vec2 {
        self.origin
    }

    pub fn dimension(&self) -> Vec2 {
        self.canvas.dimension() - self.origin
    }

    pub fn foreground(&self) -> &Color {
        &self.foreground
    }

    pub fn background(&self) -> &Color {
        &self.background
    }

    pub fn style(&self) -> &Style {
        &self.style
    }

    pub fn set_origin(&mut self, position: Vec2) -> &mut Pencil<'a> {
        self.origin = position;
        self
    }

    /// Moves the origin by the given `displacement`.
    pub fn move_origin(&mut self, displacement: Vec2) -> &mut Pencil<'a> {
        self.origin += displacement;
        self
    }

    pub fn set_foreground(&mut self, color: Color) -> &mut Pencil<'a> {
        self.foreground = color;
        self
    }

    pub fn set_background(&mut self, color: Color) -> &mut Pencil<'a> {
        self.background = color;
        self
    }

    pub fn set_style(&mut self, style: Style) -> &mut Pencil<'a> {
        self.style = style;
        self
    }

    /// Draws a character at the given `position` according to the previously set text style options.
    ///
    /// Returns the receiver for chaining.
    pub fn draw_char(&mut self, value: char, position: Vec2) -> &mut Pencil<'a> {
        self.draw_element(self.origin + position, value);
        self
    }

    /// Draws a string at the given `position` according to the previously set text style options.
    ///
    /// If the string has multiple characters, each subsequent character is drawn one point to the
    /// right (as you'd probably expect).
    ///
    /// Returns the receiver for chaining.
    pub fn draw_text(&mut self, text: &str, position: Vec2) -> &mut Pencil<'a> {
        let width = self.canvas.dimension().x;
        for (i, value) in text.chars().enumerate() {
            let elem_pos = self.origin + position + Vec2::x(i);
            let elem_pos = Vec2::xy(elem_pos.x % width, elem_pos.y + elem_pos.x / width);
            self.draw_element(elem_pos, value);
        }
        self
    }

    /// Draws a string centered at the given `position` according to the previously set text style
    /// options.
    ///
    /// Returns the receiver for chaining.
    pub fn draw_center_text(&mut self, text: &str, position: Vec2) -> &mut Pencil<'a> {
        let position = position - Vec2::x(text.len() as i32 / 2);
        self.draw_text(text, position)
    }

    /// Draws a vertical line starting from the given `position` and extending for `size`
    /// lines downwards. This line is composed of the given `value` characters.
    ///
    /// Returns the receiver for chaining.
    pub fn draw_vline<T: ToPrimitive>(&mut self, value: char, position: Vec2, size: T) -> &mut Pencil<'a> {
        let elem_pos = self.origin + position;
        for i in 0..size.to_usize().unwrap() as usize {
            self.draw_element(elem_pos + Vec2::y(i), value);
        }
        self
    }

    /// Draws a horizontal line starting from the given `position` and extending for `size`
    /// lines rightwards. This line is composed of the given `value` characters.
    ///
    /// Returns the receiver for chaining.
    pub fn draw_hline<T: ToPrimitive>(&mut self, value: char, position: Vec2, size: T) -> &mut Pencil<'a> {
        let elem_pos = self.origin + position;
        for i in 0..size.to_usize().unwrap() as usize {
            self.draw_element(elem_pos + Vec2::x(i), value);
        }
        self
    }

    /// Draws an empty rectangle from the given `charset` with the given `dimension`. The given
    /// `position` sets the position of the top-left corner of the rectangle.
    ///
    /// The given `dimension` includes the characters used to draw the rectangle, so the dimension
    /// of the enclosed space has a width of `dimension.x - 2` and a height of `dimension.y - 2`.
    ///
    /// Returns the receiver for chaining.
    pub fn draw_rect(&mut self, charset: &RectCharset, position: Vec2, dimension: Vec2) -> &mut Pencil<'a> {
        self.move_origin(position)
            .draw_hline(charset.top, Vec2::x(0), dimension.x - 1)
            .draw_hline(charset.bottom, Vec2::xy(0, dimension.y - 1), dimension.x - 1)
            .draw_vline(charset.left, Vec2::y(0), dimension.y - 1)
            .draw_vline(charset.right, Vec2::xy(dimension.x - 1, 0), dimension.y - 1)
            .draw_char(charset.top_left, Vec2::xy(0, 0))
            .draw_char(charset.top_right, Vec2::x(dimension.x - 1))
            .draw_char(charset.bottom_left, Vec2::y(dimension.y - 1))
            .draw_char(charset.bottom_right, dimension - Vec2::xy(1, 1))
            .move_origin(-position)
    }

    /// Draws a filled rectangle from the given `charset` with the given `dimension`. The given
    /// `position` sets the position of the top-left corner of the rectangle. The rectangle is
    /// composed of the given `fill` characters.
    ///
    /// Returns the receiver for chaining.
    pub fn draw_filled_rect(&mut self, fill: char, position: Vec2, dimension: Vec2) -> &mut Pencil<'a> {
        self.move_origin(position);
        for i in 0..dimension.x {
            self.draw_vline(fill, Vec2::xy(position.x + i, position.y), dimension.y);
        }
        self.move_origin(-position)
    }
<<<<<<< HEAD

    /// Draws a [Drawable] at and sets the origin to the given `position`.
    ///
    /// Returns the receiver for chaining.
    pub fn draw_at<D: Drawable>(&mut self, drawable: &D, position: Vec2) -> &mut Pencil<'a> {
        let mut new_pencil = self.clone();
        new_pencil.move_origin(position);
        drawable.draw(new_pencil);
        self
    }

    /// Draws a [Drawable] at (0, 0).
    ///
    /// Returns the receiver for chaining.
    pub fn draw<D: Drawable>(&mut self, drawable: &D) -> &mut Pencil<'a> {
        self.draw_at(drawable, Vec2::zero())
    }
}

impl Clone for Pencil<'_> {
    fn clone(&self) -> Self {
        Pencil {
            origin: self.origin,
            foreground: self.foreground,
            background: self.background,
            style: self.style,
            canvas: self.canvas,
        }
    }
=======
>>>>>>> 42d71fc1
}<|MERGE_RESOLUTION|>--- conflicted
+++ resolved
@@ -92,12 +92,6 @@
             bottom_right: chars.next().unwrap(),
         }
     }
-}
-
-<<<<<<< HEAD
-/// An interface for types that can be drawn by a [Pencil].
-pub trait Drawable {
-    fn draw(&self, pencil: Pencil);
 }
 
 /// An object that stores several text style options and the [Canvas] to which text and shapes can
@@ -154,8 +148,6 @@
 ///     .set_style(Style::Bold)
 ///     .draw_char('o', state.ball_position);
 ///```
-=======
->>>>>>> 42d71fc1
 pub struct Pencil<'a> {
     origin: Vec2,
     foreground: Color,
@@ -323,36 +315,4 @@
         }
         self.move_origin(-position)
     }
-<<<<<<< HEAD
-
-    /// Draws a [Drawable] at and sets the origin to the given `position`.
-    ///
-    /// Returns the receiver for chaining.
-    pub fn draw_at<D: Drawable>(&mut self, drawable: &D, position: Vec2) -> &mut Pencil<'a> {
-        let mut new_pencil = self.clone();
-        new_pencil.move_origin(position);
-        drawable.draw(new_pencil);
-        self
-    }
-
-    /// Draws a [Drawable] at (0, 0).
-    ///
-    /// Returns the receiver for chaining.
-    pub fn draw<D: Drawable>(&mut self, drawable: &D) -> &mut Pencil<'a> {
-        self.draw_at(drawable, Vec2::zero())
-    }
-}
-
-impl Clone for Pencil<'_> {
-    fn clone(&self) -> Self {
-        Pencil {
-            origin: self.origin,
-            foreground: self.foreground,
-            background: self.background,
-            style: self.style,
-            canvas: self.canvas,
-        }
-    }
-=======
->>>>>>> 42d71fc1
 }